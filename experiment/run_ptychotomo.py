"""
This script is for collecting ptychography data.
"""


import numpy as np
import ptycho_data
from camera import Mightex, ThorCam
import micronix
import click


@click.command()
@click.help_option('-h', '--help')
@click.option('-v', '--verbose', is_flag=True, default=False, help='Print information at each step')
@click.option('-2d/-3d', 'is2d', default=False, help='Ignore/include rotation in data collection')
@click.option('-s', '--title', default='test', help='Data will be saved by this name')
@click.option('-d', '--directory', default='C:/Users/jacione/Box/3d-ptycho/data',
              help='Data will be saved in this directory')
@click.option('-nx', default=10, help='Number of horizontal steps')
@click.option('-ny', default=10, help='Number of vertical steps')
@click.option('-nq', default=2, help='Number of rotational steps')
@click.option('-rx', nargs=2, default=(-4, 4), help='Two numbers: min, max horizontal positions (mm)')
@click.option('-ry', nargs=2, default=(0, 8), help='Two numbers: min, max vertical positions (mm)')
@click.option('-rq', nargs=2, default=(-90, 90), help='Two numbers: min, max rotational positions (deg)')
<<<<<<< HEAD
@click.option('--resolution', nargs=2, default=(2560, 1920), help='Two numbers: horizontal, vertical image size')
@click.option('--exposure', default=8.0)
@click.option('--distance', default=0.33, help='Sample to detector (m)')
@click.option('--energy', default=1.957346, help='Laser photon energy (eV)')
def collect(title, directory, verbose, is2d, nx, ny, nq, rx, ry, rq, resolution, exposure, distance, energy):
=======
@click.option('--resolution', nargs=2, help='Two numbers: horizontal, vertical image size')
@click.option('--exposure', help='Exposure time in milliseconds')
@click.option('--gain', help='Analog gain')
@click.option('--distance', default=0.33, help='Sample to detector (m)')
@click.option('--energy', default=1.957346, help='Laser photon energy (eV)')
def collect(title, directory, verbose, is2d, nx, ny, nq, rx, ry, rq, resolution, exposure, gain, distance, energy):
>>>>>>> 9922586d
    """
    CLI for collecting 3D or 2D ptychography data.

    Nick Porter, jacioneportier@gmail.com
    """

    print('Beginning ptychography data collection!')

    # Break the horizontal, vertical, and rotational ranges into steps
    x_range, dx = np.linspace(rx[0], rx[1], nx, retstep=True)
    y_range, dy = np.linspace(ry[0], ry[1], ny, retstep=True)
    q_range, dq = np.linspace(rq[0], rq[1], nq, retstep=True)
    run_type = '3D ptycho-tomography'
    if is2d:
        # Ignore default rotation range if -2d flag is passed
        q_range = np.array([0])
        run_type = '2D ptychography'

    # Generate and flatten a meshgrid so that (X[i], Y[i], Q[i]) gives the correct position for the i-th take
    # This is to avoid nested for-loops
    Y, Q, X = np.meshgrid(y_range, q_range, x_range)
    X = np.ravel(X)
    Y = np.ravel(Y)
    Q = np.ravel(Q)
    num_takes = X.shape[0]

    # Initialize the devices and data structures
    stages = micronix.MMC200(verbose=verbose)
<<<<<<< HEAD
    camera = mightex.Camera(resolution=resolution, exposure=exposure, verbose=verbose)
    dataset = ptycho_data.DataSet(num_takes=num_takes, title=title, directory=directory, im_shape=resolution,
                                  distance=distance, energy=energy, verbose=verbose)

    # If it's running verbose, it'll print information on every take. Otherwise, it'll display a simple progress bar.
    print(f'Run type: {run_type}')
    if verbose:
        print(f'Camera resolution: {resolution}')
        print(f'Detector distance: {distance} m')
        print(f'Photon energy: {energy} eV')
        print('Positioning (mm):')
        print('     '+'MIN'.ljust(6)+'MAX'.ljust(6)+'STEPS')
        print('X    '+f'{rx[0]}'.ljust(6)+f'{rx[1]}'.ljust(6)+f'{nx}'.ljust(6))
        print('Y    '+f'{ry[0]}'.ljust(6)+f'{ry[1]}'.ljust(6)+f'{ny}'.ljust(6))
        if not is2d:
            print('Q    '+f'{rq[0]}'.ljust(6)+f'{rq[1]}'.ljust(6)+f'{nq}'.ljust(6))
    print(f'Total: {num_takes} takes')

    with click.progressbar(range(num_takes)) as count:
=======
    camera = Mightex(verbose=verbose)
    camera.set_resolution(resolution)
    camera.set_exposure(exposure)
    camera.set_gain(gain)
    dataset = ptycho_data.DataSet(num_takes=num_takes, title=title, directory=directory, im_shape=resolution,
                                  pixel_size=camera.pixel_size, distance=distance, energy=energy, is2d=is2d,
                                  verbose=verbose)

    # If it's running verbose, it'll print information on every take. Otherwise, it'll display a simple progress bar.
    print(f'Run type: {run_type}')
    print(f'Camera resolution: {resolution}')
    print(f'Detector distance: {distance} m')
    print(f'Photon energy: {energy} eV')
    print('Positioning (mm):')
    print('     ' + 'MIN'.ljust(6) + 'MAX'.ljust(6) + 'STEPS')
    print('X    ' + f'{rx[0]}'.ljust(6) + f'{rx[1]}'.ljust(6) + f'{nx}'.ljust(6))
    print('Y    ' + f'{ry[0]}'.ljust(6) + f'{ry[1]}'.ljust(6) + f'{ny}'.ljust(6))
    if not is2d:
        print('Q    ' + f'{rq[0]}'.ljust(6) + f'{rq[1]}'.ljust(6) + f'{nq}'.ljust(6))
    if verbose:
        counter = lambda N: range(N)
    else:
        counter = lambda N: click.progressbar(range(N))
    print(f'Total: {num_takes} takes')

    with counter(num_takes) as count:
>>>>>>> 9922586d
        for i in count:
            stages.set_position((X[i], Y[i], 0, Q[i]))
            diff_pattern = camera.get_frame()
            dataset.record_data(stages.get_position(), diff_pattern)

    stages.home_all()
    dataset.save_to_cxi()


if __name__ == '__main__':
    collect()<|MERGE_RESOLUTION|>--- conflicted
+++ resolved
@@ -23,20 +23,12 @@
 @click.option('-rx', nargs=2, default=(-4, 4), help='Two numbers: min, max horizontal positions (mm)')
 @click.option('-ry', nargs=2, default=(0, 8), help='Two numbers: min, max vertical positions (mm)')
 @click.option('-rq', nargs=2, default=(-90, 90), help='Two numbers: min, max rotational positions (deg)')
-<<<<<<< HEAD
-@click.option('--resolution', nargs=2, default=(2560, 1920), help='Two numbers: horizontal, vertical image size')
-@click.option('--exposure', default=8.0)
-@click.option('--distance', default=0.33, help='Sample to detector (m)')
-@click.option('--energy', default=1.957346, help='Laser photon energy (eV)')
-def collect(title, directory, verbose, is2d, nx, ny, nq, rx, ry, rq, resolution, exposure, distance, energy):
-=======
 @click.option('--resolution', nargs=2, help='Two numbers: horizontal, vertical image size')
 @click.option('--exposure', help='Exposure time in milliseconds')
 @click.option('--gain', help='Analog gain')
 @click.option('--distance', default=0.33, help='Sample to detector (m)')
 @click.option('--energy', default=1.957346, help='Laser photon energy (eV)')
 def collect(title, directory, verbose, is2d, nx, ny, nq, rx, ry, rq, resolution, exposure, gain, distance, energy):
->>>>>>> 9922586d
     """
     CLI for collecting 3D or 2D ptychography data.
 
@@ -65,27 +57,6 @@
 
     # Initialize the devices and data structures
     stages = micronix.MMC200(verbose=verbose)
-<<<<<<< HEAD
-    camera = mightex.Camera(resolution=resolution, exposure=exposure, verbose=verbose)
-    dataset = ptycho_data.DataSet(num_takes=num_takes, title=title, directory=directory, im_shape=resolution,
-                                  distance=distance, energy=energy, verbose=verbose)
-
-    # If it's running verbose, it'll print information on every take. Otherwise, it'll display a simple progress bar.
-    print(f'Run type: {run_type}')
-    if verbose:
-        print(f'Camera resolution: {resolution}')
-        print(f'Detector distance: {distance} m')
-        print(f'Photon energy: {energy} eV')
-        print('Positioning (mm):')
-        print('     '+'MIN'.ljust(6)+'MAX'.ljust(6)+'STEPS')
-        print('X    '+f'{rx[0]}'.ljust(6)+f'{rx[1]}'.ljust(6)+f'{nx}'.ljust(6))
-        print('Y    '+f'{ry[0]}'.ljust(6)+f'{ry[1]}'.ljust(6)+f'{ny}'.ljust(6))
-        if not is2d:
-            print('Q    '+f'{rq[0]}'.ljust(6)+f'{rq[1]}'.ljust(6)+f'{nq}'.ljust(6))
-    print(f'Total: {num_takes} takes')
-
-    with click.progressbar(range(num_takes)) as count:
-=======
     camera = Mightex(verbose=verbose)
     camera.set_resolution(resolution)
     camera.set_exposure(exposure)
@@ -112,7 +83,6 @@
     print(f'Total: {num_takes} takes')
 
     with counter(num_takes) as count:
->>>>>>> 9922586d
         for i in count:
             stages.set_position((X[i], Y[i], 0, Q[i]))
             diff_pattern = camera.get_frame()
